package udp_test

import (
	"context"
	"fmt"
	"io"
	"log"
	"sync"
	"time"

	"github.com/plgd-dev/go-coap/v3/message/pool"
	"github.com/plgd-dev/go-coap/v3/net"
	"github.com/plgd-dev/go-coap/v3/udp"
	"github.com/plgd-dev/go-coap/v3/udp/client"
)

func ExampleConn_Get() {
	conn, err := udp.Dial("pluggedin.cloud:5683")
	if err != nil {
		log.Fatal(err)
	}
	defer conn.Close()
	ctx, cancel := context.WithTimeout(context.Background(), time.Second)
	defer cancel()
	res, err := conn.Get(ctx, "/oic/res")
	if err != nil {
		log.Fatal(err)
	}
	data, err := io.ReadAll(res.Body())
	if err != nil {
		log.Fatal(err)
	}
	fmt.Printf("%v", data)
}

func ExampleServer_Serve() {
	l, err := net.NewListenUDP("udp", "0.0.0.0:5683")
	if err != nil {
		log.Fatal(err)
	}
	defer l.Close()
	s := udp.NewServer()
	defer s.Stop()
	log.Fatal(s.Serve(l))
}

func ExampleServer_Discover() {
	l, err := net.NewListenUDP("udp", "")
	if err != nil {
		log.Fatal(err)
	}
	defer l.Close()
	var wg sync.WaitGroup
	defer wg.Wait()

	s := udp.NewServer()
	defer s.Stop()
	wg.Add(1)
	go func() {
		defer wg.Done()
		errS := s.Serve(l)
		if errS != nil {
			log.Println(errS)
		}
	}()
	ctx, cancel := context.WithTimeout(context.Background(), time.Second)
	defer cancel()
<<<<<<< HEAD
	err = s.Discover(ctx, "224.0.1.187:5683", "/oic/res", func(cc *client.Conn, res *pool.Message) {
		data, errR := ioutil.ReadAll(res.Body())
=======
	err = s.Discover(ctx, "224.0.1.187:5683", "/oic/res", func(cc *client.ClientConn, res *pool.Message) {
		data, errR := io.ReadAll(res.Body())
>>>>>>> 5032ea45
		if errR != nil {
			log.Fatal(errR)
		}
		fmt.Printf("%v", data)
	})
	if err != nil {
		log.Fatal(err)
	}
}<|MERGE_RESOLUTION|>--- conflicted
+++ resolved
@@ -65,13 +65,8 @@
 	}()
 	ctx, cancel := context.WithTimeout(context.Background(), time.Second)
 	defer cancel()
-<<<<<<< HEAD
 	err = s.Discover(ctx, "224.0.1.187:5683", "/oic/res", func(cc *client.Conn, res *pool.Message) {
-		data, errR := ioutil.ReadAll(res.Body())
-=======
-	err = s.Discover(ctx, "224.0.1.187:5683", "/oic/res", func(cc *client.ClientConn, res *pool.Message) {
 		data, errR := io.ReadAll(res.Body())
->>>>>>> 5032ea45
 		if errR != nil {
 			log.Fatal(errR)
 		}
