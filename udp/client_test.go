--- conflicted
+++ resolved
@@ -330,11 +330,7 @@
 				ct, errH := r.Options().GetUint32(message.ContentFormat)
 				require.NoError(t, errH)
 				assert.Equal(t, message.TextPlain, message.MediaType(ct))
-<<<<<<< HEAD
-				buf, errH := ioutil.ReadAll(r.Body())
-=======
-				buf, errH := io.ReadAll(r.Body)
->>>>>>> 5032ea45
+				buf, errH := io.ReadAll(r.Body())
 				require.NoError(t, errH)
 				assert.Len(t, buf, 7000)
 
@@ -349,11 +345,7 @@
 				ct, errH := r.Options().GetUint32(message.ContentFormat)
 				require.NoError(t, errH)
 				assert.Equal(t, message.TextPlain, message.MediaType(ct))
-<<<<<<< HEAD
-				buf, errH := ioutil.ReadAll(r.Body())
-=======
-				buf, errH := io.ReadAll(r.Body)
->>>>>>> 5032ea45
+				buf, errH := io.ReadAll(r.Body())
 				require.NoError(t, errH)
 				assert.Equal(t, buf, []byte("b-send"))
 				errH = w.SetResponse(codes.Content, message.TextPlain, bytes.NewReader([]byte("b")))
@@ -468,11 +460,7 @@
 				ct, errH := r.Options().GetUint32(message.ContentFormat)
 				require.NoError(t, errH)
 				assert.Equal(t, message.TextPlain, message.MediaType(ct))
-<<<<<<< HEAD
-				buf, errH := ioutil.ReadAll(r.Body())
-=======
-				buf, errH := io.ReadAll(r.Body)
->>>>>>> 5032ea45
+				buf, errH := io.ReadAll(r.Body())
 				require.NoError(t, errH)
 				assert.Len(t, buf, 7000)
 
@@ -487,11 +475,7 @@
 				ct, errH := r.Options().GetUint32(message.ContentFormat)
 				require.NoError(t, errH)
 				assert.Equal(t, message.TextPlain, message.MediaType(ct))
-<<<<<<< HEAD
-				buf, errH := ioutil.ReadAll(r.Body())
-=======
-				buf, errH := io.ReadAll(r.Body)
->>>>>>> 5032ea45
+				buf, errH := io.ReadAll(r.Body())
 				require.NoError(t, errH)
 				assert.Equal(t, buf, []byte("b-send"))
 				errH = w.SetResponse(codes.Content, message.TextPlain, bytes.NewReader([]byte("b")))
